repos:
-   repo: https://github.com/pre-commit/pre-commit-hooks
    rev: v4.4.0
    hooks:
    -   id: check-byte-order-marker
    -   id: check-case-conflict
    -   id: check-merge-conflict
    -   id: end-of-file-fixer
    -   id: forbid-new-submodules
    -   id: mixed-line-ending
        args: [--fix=lf]
    -   id: trailing-whitespace
    -   id: debug-statements
-   repo: https://github.com/pycqa/flake8
    rev: 5.0.4
    hooks:
    -   id: flake8
        args: [--config=setup.cfg]
        exclude: ^(examples/*)|(docs/*)
-   repo: https://github.com/omnilib/ufmt
    rev: v2.0.0
    hooks:
    -   id: ufmt
        additional_dependencies:
        - black == 22.3.0
        - usort == 1.0.3
        exclude: ^(build/*)|(docs/*)|(examples/*)
<<<<<<< HEAD
        args: [-l 120, --target-version=py37]
-   repo: https://github.com/pre-commit/mirrors-isort
    rev: v5.10.1
    hooks:
    -   id: isort
        language_version: python3
        exclude: ^(build/*)|(docs/*)|(examples/*)
        args: [-w120, -m3, --tc, --project=gpytorch, --profile=black]
=======
>>>>>>> 5191ee1b
-   repo: https://github.com/jumanjihouse/pre-commit-hooks
    rev: 2.1.6
    hooks:
    -   id: require-ascii
        exclude: ^(examples/.*\.ipynb)|(.github/ISSUE_TEMPLATE/*)
    -   id: script-must-have-extension
    -   id: forbid-binary
        exclude: ^(examples/*)|(test/examples/old_variational_strategy_model.pth)
-   repo: https://github.com/Lucas-C/pre-commit-hooks
    rev: v1.3.1
    hooks:
    -   id: forbid-crlf
    -   id: forbid-tabs<|MERGE_RESOLUTION|>--- conflicted
+++ resolved
@@ -25,17 +25,6 @@
         - black == 22.3.0
         - usort == 1.0.3
         exclude: ^(build/*)|(docs/*)|(examples/*)
-<<<<<<< HEAD
-        args: [-l 120, --target-version=py37]
--   repo: https://github.com/pre-commit/mirrors-isort
-    rev: v5.10.1
-    hooks:
-    -   id: isort
-        language_version: python3
-        exclude: ^(build/*)|(docs/*)|(examples/*)
-        args: [-w120, -m3, --tc, --project=gpytorch, --profile=black]
-=======
->>>>>>> 5191ee1b
 -   repo: https://github.com/jumanjihouse/pre-commit-hooks
     rev: 2.1.6
     hooks:
