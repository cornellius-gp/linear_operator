--- conflicted
+++ resolved
@@ -354,16 +354,8 @@
             res = res.squeeze(-1)
         return res
 
-<<<<<<< HEAD
     def _transpose_nonbatch(self: Float[LinearOperator, "*batch M N"]) -> Float[LinearOperator, "*batch N M"]:
         return self.__class__(*(linear_op._transpose_nonbatch() for linear_op in self.linear_ops), **self._kwargs)
-=======
-    def _transpose_nonbatch(self):
-        return self.__class__(
-            *(linear_op._transpose_nonbatch() for linear_op in self.linear_ops),
-            **self._kwargs,
-        )
->>>>>>> 5191ee1b
 
 
 class KroneckerProductTriangularLinearOperator(KroneckerProductLinearOperator, _TriangularLinearOperatorBase):
