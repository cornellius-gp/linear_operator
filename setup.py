#!/usr/bin/env python3

import io
import os
import re
import sys

from setuptools import find_packages, setup

REQUIRED_MAJOR = 3
REQUIRED_MINOR = 8

# Check for python version
if sys.version_info < (REQUIRED_MAJOR, REQUIRED_MINOR):
    error = (
        "Your version of python ({major}.{minor}) is too old. You need python >= {required_major}.{required_minor}."
    ).format(
        major=sys.version_info.major,
        minor=sys.version_info.minor,
        required_minor=REQUIRED_MINOR,
        required_major=REQUIRED_MAJOR,
    )
    sys.exit(error)

readme = open("README.md").read()

torch_min = "1.11"
install_requires = [">=".join(["torch", torch_min])]

# if recent dev version of PyTorch is installed, no need to install stable
try:
    import torch

    if torch.__version__ >= torch_min:
        install_requires = []
except ImportError:
    pass

# Other requirements
install_requires += [
    "scipy",
<<<<<<< HEAD
    "jaxtyping>=0.2.9",
    "typeguard~=4.3.0",
=======
    "jaxtyping==0.2.19",
    "typeguard~=2.13.3",
>>>>>>> 4a55f467
    "mpmath>=0.19,<=1.3",  # avoid incompatibiltiy with torch+sympy with mpmath 1.4
]


# Get version
def find_version(*file_paths):
    try:
        with io.open(os.path.join(os.path.dirname(__file__), *file_paths), encoding="utf8") as fp:
            version_file = fp.read()
        version_match = re.search(r"^__version__ = version = ['\"]([^'\"]*)['\"]", version_file, re.M)
        return version_match.group(1)
    except Exception:
        return None


# Run the setup
setup(
    name="linear_operator",
    version=find_version("linear_operator", "version.py"),
    description=(
        "A linear operator implementation, primarily designed for finite-dimensional "
        "positive definite operators (i.e. kernel matrices)."
    ),
    long_description=readme,
    long_description_content_type="text/markdown",
    author="Geoff Pleiss",
    author_email="gpleiss@gmail.com",
    project_urls={
        "Documentation": "https://linear_operator.readthedocs.io",
        "Source": "https://github.com/cornellius-gp/linear_operator/",
    },
    license="MIT",
    classifiers=[
        "Development Status :: 2 - Pre-Alpha",
        "Programming Language :: Python :: 3",
    ],
    packages=find_packages(exclude=["test", "test.*"]),
    python_requires=">=3.8",
    install_requires=install_requires,
    extras_require={
        "dev": ["pre-commit", "setuptools_scm", "ufmt", "twine"],
        "docs": [
            "myst-parser",
            "setuptools_scm",
            "sphinx",
            "six",
            "sphinx_rtd_theme",
            "sphinx-autodoc-typehints",
            "uncompyle6<=3.9.0",
        ],
        "test": ["flake8==5.0.4", "flake8-print==5.0.0", "pytest"],
    },
    test_suite="test",
)<|MERGE_RESOLUTION|>--- conflicted
+++ resolved
@@ -39,13 +39,8 @@
 # Other requirements
 install_requires += [
     "scipy",
-<<<<<<< HEAD
-    "jaxtyping>=0.2.9",
+    "jaxtyping==0.2.19",
     "typeguard~=4.3.0",
-=======
-    "jaxtyping==0.2.19",
-    "typeguard~=2.13.3",
->>>>>>> 4a55f467
     "mpmath>=0.19,<=1.3",  # avoid incompatibiltiy with torch+sympy with mpmath 1.4
 ]
 
